--- conflicted
+++ resolved
@@ -3,11 +3,7 @@
 
 // Network configuration for different developers
 const DEVELOPER_CONFIGS: { [key: string]: string } = {
-<<<<<<< HEAD
   joseph: '192.168.254.107',
-=======
-  joseph: '192.168.254.111',
->>>>>>> b576ac12
   jiro: '192.168.254.111',  
 };
 
